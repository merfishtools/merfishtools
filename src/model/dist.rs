// Copyright 2016 Johannes Köster.
// Licensed under the MIT license (http://opensource.org/licenses/MIT)
// This file may not be copied, modified, or distributed
// except according to those terms.

use std::f64;
use std::iter;
use std::slice;
use std::cmp;

use num::traits::{cast, NumCast};
use itertools::Itertools;

use bio::stats::logprobs::{self, LogProb};


/// Implementation of a cumulative distribution function.
#[derive(Debug, Clone)]
pub struct CDF<T: PartialOrd> {
    inner: Vec<(T, LogProb)>
}


impl<T: PartialOrd> CDF<T> {
    /// Create CDF from given probability mass function (PMF). The PMF may contain duplicate values
    /// the probabilities of which are summed during generation of the CDF.
    pub fn from_pmf(mut entries: Vec<(T, LogProb)>) -> Self {
        entries.sort_by(|&(ref a, _), &(ref b, _)| a.partial_cmp(b).unwrap());
        let mut inner: Vec<(T, LogProb)> = Vec::new();
        for mut e in entries.into_iter() {
            let p = logprobs::add(inner.last().map_or(f64::NEG_INFINITY, |e| e.1), e.1);
            if !inner.is_empty() && inner.last().unwrap().0 == e.0 {
                inner.last_mut().unwrap().1 = p;
            }
            else {
                e.1 = p;
                inner.push(e);
            }
        }
        let mut cdf = CDF {
            inner: inner
        };

        if relative_eq!(cdf.total_prob(), 0.0) && cdf.total_prob() > 0.0 {
            cdf.inner.last_mut().unwrap().1 = 0.0;
        }

        cdf
    }

    /// Create CDF from iterator. This can be used to replace the values of a CDF.
    pub fn from_cdf<I: Iterator<Item = (T, LogProb)>>(entries: I) -> Self {
        CDF { inner: entries.collect_vec() }
    }

    pub fn reduce(self) -> Self {
        let mut inner = Vec::new();
        let mut last = f64::NEG_INFINITY;
        for e in self.inner.into_iter() {
            if last != e.1 {
                last = e.1;
                inner.push(e);
            }
        }
        CDF { inner: inner }
    }

    pub fn sample(mut self, n: usize) -> Self {
        if self.inner.len() <= n {
            self
        }
        else {
            let s = self.inner.len() / (n - 1);
            let last = self.inner.pop().unwrap();
            let mut inner = self.inner.into_iter().step(s).collect_vec();
            inner.push(last);
            CDF {
                inner: inner
            }
        }
    }

    pub fn iter(&self) -> slice::Iter<(T, f64)>{
        self.inner.iter()
    }

    pub fn iter_pmf<'a>(&'a self) -> CDFPMFIter<'a, T> {
        fn cdf_to_pmf<'a, G>(last_prob: &mut LogProb, e: &'a (G, LogProb)) -> Option<(&'a G, LogProb)> {
            let &(ref value, cdf_prob) = e;
            let prob = logprobs::sub(cdf_prob, *last_prob);
            *last_prob = cdf_prob;
            Some((value, prob))
        }
        self.inner.iter().scan(f64::NEG_INFINITY, cdf_to_pmf)
    }

    /// Get cumulative probability for a given value. If the value is not present,
    /// return the probability of the previous value.
    pub fn get(&self, value: &T) -> Option<LogProb> {
        if self.inner.is_empty() {
            None
        }
        else {
            Some(match self.inner.binary_search_by(|e| e.0.partial_cmp(value).unwrap()) {
                Ok(i) => self.inner[i].1,
                Err(i) => if i > 0 { self.inner[i - 1].1 } else { f64::NEG_INFINITY }
            })
        }
    }

    pub fn get_pmf(&self, value: &T) -> Option<LogProb> {
        if self.inner.is_empty() {
            None
        }
        else {
            Some(match self.inner.binary_search_by(|e| e.0.partial_cmp(value).unwrap()) {
                Ok(i) => if i > 0 { logprobs::sub(self.inner[i].1, self.inner[i - 1].1) } else { self.inner[0].1 },
                Err(i) => if i > 0 { self.inner[i - 1].1 } else { f64::NEG_INFINITY }
            })
        }
    }

    pub fn total_prob(&self) -> LogProb {
        let &(_, prob) = self.inner.last().unwrap();
        prob
    }

    /// Return maximum a posteriori probability estimate (MAP).
    pub fn map(&self) -> &T {
        let mut max = self.iter_pmf().next().unwrap();
        for e in self.iter_pmf() {
            if e.1 >= max.1 {
                max = e;
            }
        }
        &max.0
    }

    /// Return the 95% credible interval.
    pub fn credible_interval(&self) -> (&T, &T) {
        let lower = self.inner.binary_search_by(|&(_, p)| p.partial_cmp(&0.025f64.ln()).unwrap()).unwrap_or_else(|i| i);
<<<<<<< HEAD
        let upper = self.inner.binary_search_by(|&(_, p)| p.partial_cmp(&0.975f64.ln()).unwrap()).unwrap_or_else(|i| if i > 0 { i - 1 } else { 0 });
        let upper = cmp::max(lower, upper);
=======
        let mut upper = self.inner.binary_search_by(|&(_, p)| p.partial_cmp(&0.975f64.ln()).unwrap()).unwrap_or_else(|i| i);
>>>>>>> fa2441cd

        (&self.inner[lower].0, &self.inner[upper].0)
    }

    pub fn len(&self) -> usize {
        self.inner.len()
    }
}


impl<T: NumCast + Clone + PartialOrd> CDF<T> {
    pub fn expected_value(&self) -> f64 {
        self.iter_pmf().map(|(value, prob)| {
            cast::<T, f64>(value.clone()).unwrap() * prob.exp()
        }).fold(0.0f64, |s, e| s + e)
    }

    pub fn variance(&self) -> f64 {
        let ev = self.expected_value();
        self.iter_pmf().map(|(value, prob)| {
                (cast::<T, f64>(value.clone()).unwrap() - ev).powi(2) * prob.exp()
        }).fold(0.0, |s, e| s + e)
    }

    pub fn standard_deviation(&self) -> f64 {
        self.variance().sqrt()
    }
}

pub type CDFPMFIter<'a, T> = iter::Scan<slice::Iter<'a, (T, LogProb)>, LogProb, fn(&mut LogProb, &'a (T, LogProb)) -> Option<(&'a T, LogProb)>>;


#[cfg(test)]
mod test {
    use super::*;


    #[test]
    fn test_cdf() {
        let mut pmf = vec![(0.0, 0.1f64.ln())];
        for i in 0..9 {
            pmf.push((i as f64, 0.1f64.ln()));
        }
        println!("{:?}", pmf);

        let cdf = CDF::from_pmf(pmf.clone());
        println!("{:?}", cdf);
        for &(value, prob) in pmf.iter().skip(2) {
            assert_ulps_eq!(prob, cdf.get_pmf(&value).unwrap(), epsilon = 0.0000000000001);
        }
        assert_relative_eq!(cdf.total_prob(), 1.0f64.ln());
        assert_relative_eq!(cdf.get(&1.0).unwrap(), 0.3f64.ln(), epsilon = 0.00000001);
    }
}<|MERGE_RESOLUTION|>--- conflicted
+++ resolved
@@ -139,12 +139,7 @@
     /// Return the 95% credible interval.
     pub fn credible_interval(&self) -> (&T, &T) {
         let lower = self.inner.binary_search_by(|&(_, p)| p.partial_cmp(&0.025f64.ln()).unwrap()).unwrap_or_else(|i| i);
-<<<<<<< HEAD
-        let upper = self.inner.binary_search_by(|&(_, p)| p.partial_cmp(&0.975f64.ln()).unwrap()).unwrap_or_else(|i| if i > 0 { i - 1 } else { 0 });
-        let upper = cmp::max(lower, upper);
-=======
-        let mut upper = self.inner.binary_search_by(|&(_, p)| p.partial_cmp(&0.975f64.ln()).unwrap()).unwrap_or_else(|i| i);
->>>>>>> fa2441cd
+        let upper = self.inner.binary_search_by(|&(_, p)| p.partial_cmp(&0.975f64.ln()).unwrap()).unwrap_or_else(|i| i);
 
         (&self.inner[lower].0, &self.inner[upper].0)
     }
