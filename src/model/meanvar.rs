use ordered_float::NotNaN;

use itertools::Itertools;
use bio::stats::probs::cdf::CDF;
use bio::stats::probs::cdf;

use model;


#[derive(Debug, Clone, PartialOrd, PartialEq)]
pub struct MeanVar {
    pub mean: NotNaN<f64>,
    pub var: NotNaN<f64>
}


impl MeanVar {

    pub fn standard_deviation(&self) -> f64 {
        self.var.sqrt()
    }

    pub fn coefficient_of_variation(&self) -> f64 {
        self.standard_deviation() / *self.mean
    }
}


pub fn cdf<T: Ord, F: Fn(NotNaN<f64>, NotNaN<f64>) -> T>(cdfs: &[CDF<NotNaN<f64>>], value: F) -> CDF<T> {
    assert!(cdfs.len() > 1, "meanvar::cdf() has to run on at least 2 cdfs");
    let n = cdfs.len() as f64;
    let mut curr = Vec::new();
    let mut prev = {
        let mut pmf = Vec::new();
        for e in cdfs[0].iter_pmf() {
            pmf.push(cdf::Entry {
                value: (*e.value, NotNaN::new(0.0).unwrap()),
                prob: e.prob
            });
        }
        CDF::from_pmf(pmf)
    };

    for (k, cdf) in cdfs.iter().enumerate().skip(1) {
        let k = k as f64 + 1.0;

        for prev_entry in prev.sample(1000).iter_pmf() {
            let &(m, s) = prev_entry.value;
            for e in cdf.iter_pmf() {
                let p = prev_entry.prob + e.prob;
                let mk = m + (*e.value - m) / k;
                let sk = s + (*e.value - m) * (*e.value - mk);
                curr.push(cdf::Entry { value: (mk, sk), prob: p });
            }
        }
<<<<<<< HEAD
        println!("----------\n{:?}", &curr[..5]);
        prev = model::dist::CDF::from_pmf(curr);
=======
        prev = CDF::from_pmf(curr);
>>>>>>> 52391519
        curr = Vec::new();
    }
    let pmf = prev.iter_pmf().map(|e| {
        let &(m, s) = e.value;
        cdf::Entry{ value: value(m, s / (n - 1.0)), prob: e.prob }
    }).collect_vec();
    CDF::from_pmf(pmf)
}


#[cfg(test)]
mod tests {
    use super::*;

    use bio::stats::LogProb;

    #[test]
    fn test_cdf() {
        let cdf1 = CDF::from_pmf(vec![
            cdf::Entry{ value: NotNaN::new(6.0).unwrap(), prob: LogProb(-1.0) },
            cdf::Entry { value: NotNaN::new(70.0).unwrap(), prob: LogProb(-0.45867514538708193) }
            ]);
        let cdf2 = CDF::from_pmf(vec![
            cdf::Entry { value: NotNaN::new(3.0).unwrap(), prob: LogProb(-1.0)},
            cdf::Entry { value: NotNaN::new(70.0).unwrap(), prob: LogProb(-0.45867514538708193)}
        ]);
        let cdf3 = CDF::from_pmf(vec![
            cdf::Entry { value: NotNaN::new(3.0).unwrap(), prob: LogProb(-1.0)},
            cdf::Entry { value: NotNaN::new(70.0).unwrap(), prob: LogProb(-0.45867514538708193)}
        ]);
        println!("{}", cdf1.map().unwrap());
        println!("{}", cdf2.map().unwrap());

        let cdf = cdf(&[cdf1, cdf2, cdf3], |mean, _| mean);

        println!("{:?}", cdf);
        println!("{}", cdf.map().unwrap());
        assert_eq!(**cdf.map().unwrap(), 70.0);
    }
}<|MERGE_RESOLUTION|>--- conflicted
+++ resolved
@@ -53,12 +53,7 @@
                 curr.push(cdf::Entry { value: (mk, sk), prob: p });
             }
         }
-<<<<<<< HEAD
-        println!("----------\n{:?}", &curr[..5]);
-        prev = model::dist::CDF::from_pmf(curr);
-=======
         prev = CDF::from_pmf(curr);
->>>>>>> 52391519
         curr = Vec::new();
     }
     let pmf = prev.iter_pmf().map(|e| {
