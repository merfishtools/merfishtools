#![allow(non_snake_case)]

use std::cmp;
use std::mem;
use std::collections::HashMap;
use std::cell::RefCell;

use rgsl::randist::multinomial::multinomial_pdf;
use itertools::Itertools;
use bit_vec::BitVec;

use bio::stats::combinatorics::combinations;
use bio::stats::{Prob, LogProb};

use io::codebook::{self, Codebook, Codeword};
use ndarray::prelude::*;


/// Basic model for the probability of making i 1-0 and j 0-1 errors.
struct Xi {
    p0: Vec<LogProb>,
    p1: Vec<LogProb>,
    max_err: u8
}


impl Xi {
    /// Create a new instance.
    ///
    /// # Arguments
    ///
    /// * `p0` - error probabilities for 0-1 errors
    /// * `p1` - error probabilities for 1-0 errors
    /// * `max_err` - maximum number of errors considered
    fn new(p0: &[Prob], p1: &[Prob], max_err: u8) -> Self {
        let tolog = |&p| LogProb::from(p);
        Xi {
            p0: p0.iter().map(&tolog).collect_vec(),
            p1: p1.iter().map(&tolog).collect_vec(),
            max_err: max_err
        }
    }

    fn calc(&self, codeword: &Codeword, mask: Option<&BitVec>) -> Array2<LogProb> {
        let n = self.max_err as usize;
        let mut curr = Array::from_elem((n + 1, n + 1), LogProb::ln_zero());
        let mut prev = Array::from_elem((n + 1, n + 1), LogProb::ln_zero());
        prev[(1, 1)] = LogProb::ln_one();

        for k in 0..codeword.len() {
            for i in 1..curr.shape()[0] {
                for j in 1..curr.shape()[1] {

                    let (i_err, j_err, p_err) = if codeword.get(k).unwrap() {
                        (i - 1, j, self.p1[k])
                    } else {
                        (i, j - 1, self.p0[k])
                    };

                    let mut p = p_err.ln_one_minus_exp() + prev[(i, j)];

                    if mask.map_or(true, |mask| mask.get(k).unwrap()) {
                        p = p.ln_add_exp(p_err + prev[(i_err, j_err)]);
                    }

                    curr[(i, j)] = p;
                }
            }
            mem::swap(&mut prev, &mut curr);
        }

        prev.slice(s![1.., 1..]).to_owned()
    }
}


pub struct Params {
    codebook: Codebook,
    xi: Xi
}


#[derive(Debug)]
pub struct Events {
    exact: LogProb,
    mismatch: LogProb
}


impl Events {
    pub fn total(&self) -> LogProb {
        self.exact.ln_add_exp(self.mismatch)
    }
}


pub trait Model: Sync {

    fn params(&self) -> &Params;

    /// Probability to make exactly i 1->0 and j 0->1 errors towards any target.
    fn xi(&self, source: &codebook::Record, target: Option<&codebook::Record>) -> Array2<LogProb> {
        let mask = if let Some(target) = target {
            Some(source.diff(target))
        } else {
            None
        };

        self.params().xi.calc(source.codeword(), mask.as_ref())
    }

    /// Probability to see an exact readout or a readout with one mismatch given that we have a call.
    fn prob_call(&self, feature: &str) -> Events;

    /// Probability to see a miscalled exact readout or a miscalled readout with one mismatch.
    fn prob_miscall(&self, feature: &str) -> Events;

    // /// Probability to miss or miscall a readout because of too many errors.
    // fn prob_missed(&self, feature: &str) -> LogProb {
    //     self.prob_call_exact(feature).ln_add_exp(self.prob_call_mismatch(feature)).ln_one_minus_exp()
    // }
    //
    // fn prob_miscall(&self, feature: &str) -> LogProb {
    //     self.prob_miscall_exact(feature).ln_add_exp(self.prob_miscall_mismatch(feature))
    // }
    //
    // /// Probability to completely miss a readout (not miscalled).
    // fn prob_nocall(&self, feature: &str) -> LogProb {
    //     self.prob_miscall_exact(feature).ln_add_exp(self.prob_miscall_mismatch(feature)).ln_one_minus_exp()
    // }
}


pub struct MHD4 {
    params: Params
}


impl Model for MHD4 {

    fn params(&self) -> &Params {
        &self.params
    }

    fn prob_call(&self, feature: &str) -> Events {
        let xi = self.xi(self.params().codebook.get(feature), None);

        Events {
            exact: xi[(0, 0)],
            mismatch: xi[(1, 0)].ln_add_exp(xi[(0, 1)])
        }
    }

    fn prob_miscall(&self, feature: &str) -> Events {
        let feature = self.params().codebook.get(feature);

        let mut exact_summands = Vec::new();
        let mut mismatch_summands = Vec::new();
        for neighbor in self.params().codebook.neighbors(feature.name(), 4) {
            let xi = self.xi(feature, Some(&neighbor));
            exact_summands.push(xi[(2, 2)]);
            mismatch_summands.push(xi[(2, 1)]);
            mismatch_summands.push(xi[(1, 2)]);
            mismatch_summands.push(xi[(2, 3)]);
            mismatch_summands.push(xi[(3, 2)]);
        }

        Events {
            exact: LogProb::ln_sum_exp(&exact_summands),
            mismatch: LogProb::ln_sum_exp(&mismatch_summands)
        }
    }
}


pub struct MHD2 {
    params: Params
}


impl Model for MHD2 {

    fn params(&self) -> &Params {
        &self.params
    }

    fn prob_call(&self, feature: &str) -> Events {
        let xi = self.xi(self.params().codebook.get(feature), None);

        Events {
            exact: xi[(0, 0)],
            mismatch: LogProb::ln_zero()
        }
    }

    fn prob_miscall(&self, feature: &str) -> Events {
        let feature = self.params().codebook.get(feature);

        let mut exact_summands = Vec::new();
        for neighbor in self.params().codebook.neighbors(feature.name(), 4) {
            let xi = self.xi(feature, Some(&neighbor));
            exact_summands.push(xi[(2, 2)]);
        }
        for neighbor in self.params().codebook.neighbors(feature.name(), 2) {
            let xi = self.xi(feature, Some(&neighbor));
            exact_summands.push(xi[(1, 1)]);
        }

        Events {
            exact: LogProb::ln_sum_exp(&exact_summands),
            mismatch: LogProb::ln_zero()
        }
    }
}


pub fn new_model(p0: &[Prob], p1: &[Prob], mut codebook: Codebook) -> Box<Model> {
    // TODO get rid of hardcoded value for max_err
    let params = Params {codebook: codebook, xi: Xi::new(p0, p1, 6)};
    let model: Box<Model> = match params.codebook.min_dist {
        4 => Box::new(MHD4 { params: params }),
        2 => Box::new(MHD2 { params: params }),
        _ => panic!("Hamming distances other than 2 and 4 are unsupported at the moment.")
    };
    model
}


/// Readout probabilities.
pub struct Readout {
    prob_call_exact: Prob,
    prob_call_mismatch: Prob,
    prob_miscall_exact: Prob,
    prob_miscall_mismatch: Prob,
    prob_missed: Prob,
    prob_miscall: Prob,
    prob_call: Prob,
    margin: u32
}


impl Readout {
    pub fn new(feature: &str, mut model: &Box<Model>, window_width: u32) -> Self {
        let prob_call = model.prob_call(feature);
        let prob_miscall = model.prob_miscall(feature);

        Readout {
            prob_call_exact: Prob::from(prob_call.exact),
            prob_call_mismatch: Prob::from(prob_call.mismatch),
            prob_miscall_exact: Prob::from(prob_miscall.exact),
            prob_miscall_mismatch: Prob::from(prob_miscall.mismatch),
            prob_missed: Prob::from(prob_call.total().ln_one_minus_exp()),
            prob_miscall: Prob::from(prob_miscall.total()),
            prob_call: Prob::from(prob_miscall.total().ln_one_minus_exp()),
            margin: window_width / 2
        }
    }

    fn est_x(&self, n: f64) -> u32 {
        (
            n * *(self.prob_call_exact * self.prob_call) +
            n * *(self.prob_call_mismatch * self.prob_call) +
            n * *(self.prob_missed * self.prob_call)
        ).round() as u32
    }

    /// Upper and lower bound for MAP
    pub fn map_bounds(&self, count: u32, count_exact: u32) -> (u32, u32) {
        // estimate n from exact readouts
        let n_0 = count_exact as f64 / *(
            self.prob_call_exact * self.prob_call + self.prob_miscall_exact
        );
        let n_1 = {
            // estimate n from corrected readouts
            let p = self.prob_call_mismatch * self.prob_call + self.prob_miscall_mismatch;
            if *p > 0.0 {
                let n_1 = (count - count_exact) as f64 / *p;
                n_1
            } else {
                n_0
            }
        };

        // estimate lower and upper bound of x
        // with MHD2, this is the same and the estimate is equivalent to the MAP
        let mut x_0 = self.est_x(n_0);
        let mut x_1 = self.est_x(n_1);
        if x_0 > x_1 {
            mem::swap(&mut x_0, &mut x_1);
        }

        (x_0 as u32, x_1 as u32)
    }

    pub fn naive_estimate(&self, count: u32) -> u32 {
        let n_avg = count as f64 / *(
            self.prob_call_exact * self.prob_call +
            self.prob_call_mismatch * self.prob_call +
            self.prob_miscall_exact +
            self.prob_miscall_mismatch
        );
        self.est_x(n_avg) as u32
    }

    /// Prior window for calculating expression PMF
    pub fn window(&self, count: u32, count_exact: u32) -> (u32, u32) {
        let x = self.naive_estimate(count);

        (cmp::max(x as i32 - self.margin as i32, 0) as u32, x + self.margin)
    }

    pub fn likelihood(&self, x: u32, count: u32, count_exact: u32) -> LogProb {
        let count = count;
        let count_exact = count_exact;
        assert!(count >= count_exact);

        let mut summands = Vec::new();
        let probs = [
            *(self.prob_call_exact * self.prob_call), // Pr(H=0, E=e) = Pr(H=0 | E=e) * Pr(E=e)
            *(self.prob_call_mismatch * self.prob_call),
            *(self.prob_missed * self.prob_call),
            *self.prob_miscall_exact,
            *self.prob_miscall_mismatch
        ];

        for i in 0..(cmp::min(x, count) + 1) {
            let jmax = cmp::min(count_exact, i);
            // i - j <= count - count_exact
            let jmin = if count_exact + i > count { count_exact + i - count } else { 0 };
            for j in jmin..(jmax + 1) {
                // let n = combinations((count - count_exact) as u64, (i - j) as u64).ln() + combinations(count_exact as u64, j as u64).ln();
                let k = x - i;
                let exact_miscalls = count_exact - j;
                let mismatch_miscalls = count - count_exact - (i - j);

                let p = LogProb::from(Prob(
                    multinomial_pdf(&probs, &[j, i - j, k, exact_miscalls, mismatch_miscalls])
                ));
                summands.push(p);
            }
        }
        let likelihood = LogProb::ln_sum_exp(&summands);
        assert!(!likelihood.is_nan());
        likelihood
    }
}


#[cfg(test)]
mod tests {
    #![allow(non_upper_case_globals)]

    use super::*;
    use nalgebra::ApproxEq;
    use io;
    use bio::stats::combinatorics::combinations;

    fn setup_mhd4() -> Box<Model> {
        new_model(
            &[Prob(0.04); 16],
            &[Prob(0.1); 16],
            io::codebook::Codebook::from_file("tests/codebook/simulated-MHD4.txt").unwrap()
        )
    }


    fn setup_mhd2() -> Box<Model> {
        new_model(
            &[Prob(0.04); 16],
            &[Prob(0.1); 16],
            io::codebook::Codebook::from_file("tests/codebook/simulated-MHD2.txt").unwrap()
        )
    }


    #[test]
    fn test_prob_call_exact() {
        let feat = "COL5A1";
        let model = setup_mhd4();
        let p = model.prob_call(feat).exact;
        println!("{}", *p);
        assert!(p.exp().approx_eq(&0.4019988717840602));
    }

    #[test]
    fn test_prob_call_mismatch() {
        let feat = "COL5A1";
        let model = setup_mhd4();
        let p = model.prob_call(feat).mismatch;
        println!("{}", *p);
        assert!(p.exp().approx_eq(&0.3796656011293904));
    }

    #[test]
    fn test_prob_miscall_exact() {
        let feat = "COL5A1";
        let model = setup_mhd4();
        let p = model.prob_miscall(feat).exact;
        assert_relative_eq!(p.exp(), 0.00031018431464819473)
    }

    #[test]
    fn test_prob_miscall_mismatch() {
        let feat = "COL5A1";
        let model = setup_mhd4();
        let p = model.prob_miscall(feat).mismatch;
        println!("{}", *p);
        assert_relative_eq!(p.exp(), 0.0204, epsilon=0.001);
    }

    #[test]
    fn test_prob_missed() {
        let feat = "COL5A1";
        let model = setup_mhd4();
        let p = model.prob_call(feat).total().ln_one_minus_exp();
        assert_relative_eq!(p.exp(), 0.21833552708654924);
    }

    #[test]
    fn test_mhd2() {
        let feat = "COL7A1";
        let model = setup_mhd2();
<<<<<<< HEAD
        println!("{}", model.prob_call_exact());
        println!("{}", model.prob_call_mismatch());
        println!("{}", model.prob_miscall_exact("COL7A1"));
        println!("{}", model.prob_miscall_mismatch("COL7A1"));
        println!("{}", model.prob_missed());
        assert!(false);
=======
        let prob_call = model.prob_call(feat);
        let prob_miscall = model.prob_miscall(feat);
        assert_relative_eq!(prob_call.exact.exp(), 0.4361, epsilon=0.0001);
        assert_relative_eq!(prob_miscall.exact.exp(), 0.0817, epsilon=0.0001);
        assert_relative_eq!(prob_call.mismatch.exp(), 0.0);
        assert_relative_eq!(prob_miscall.mismatch.exp(), 0.0);
    }

    fn comb(i: u8, j: u8) -> f64 {
        combinations(4, i as u64) * combinations(12, j as u64)
    }

    #[test]
    fn test_xi00() {
        let model = setup_mhd4();
        let feat = model.params().codebook.get("COL5A1");
        let p = model.xi(feat, None)[(0, 0)].exp();
        assert_relative_eq!(p, comb(0,0) * 0.4019988717840602);
    }

    #[test]
    fn test_xi10() {
        let model = setup_mhd4();
        let feat = model.params().codebook.get("COL5A1");
        let p = model.xi(feat, None)[(1, 0)].exp();
        assert_relative_eq!(p, comb(1,0) * 0.04466654130934002);
    }

    #[test]
    fn test_xi01() {
        let model = setup_mhd4();
        let feat = model.params().codebook.get("COL5A1");
        let p = model.xi(feat, None)[(0, 1)].exp();
        assert_relative_eq!(p, comb(0, 1) * 0.01674995299100251);
    }

    #[test]
    fn test_xi22() {
        let model = setup_mhd4();
        let feat = model.params().codebook.get("COL5A1");
        let p = model.xi(feat, None)[(2, 2)].exp();
        assert_relative_eq!(p, comb(2, 2) * 8.616230962449852e-06);
    }

    #[test]
    fn test_xi21() {
        let model = setup_mhd4();
        let feat = model.params().codebook.get("COL5A1");
        let p = model.xi(feat, None)[(2, 1)].exp();
        assert_relative_eq!(p, comb(2, 1) * 0.00020678954309879646);
>>>>>>> 52391519
    }

    #[test]
    fn test_xi12() {
        let model = setup_mhd4();
        let feat = model.params().codebook.get("COL5A1");
        let p = model.xi(feat, None)[(1, 2)].exp();
        assert_relative_eq!(p, comb(1, 2) * 7.754607866204867e-05);
    }

    #[test]
    fn test_window() {
        let model = setup_mhd4();
        let readout = Readout::new("COL5A1", &model, 100);
        let (lower, upper) = readout.window(175, 75);
        println!("{} {}", lower, upper);
        for x in lower..upper {
            println!("{}={}", x, *readout.likelihood(x, 175, 75));
        }
        assert!(readout.likelihood(lower, 175, 75).exp().approx_eq(&0.0));
        assert!(readout.likelihood(upper, 175, 75).exp().approx_eq(&0.0));
    }
}<|MERGE_RESOLUTION|>--- conflicted
+++ resolved
@@ -420,14 +420,6 @@
     fn test_mhd2() {
         let feat = "COL7A1";
         let model = setup_mhd2();
-<<<<<<< HEAD
-        println!("{}", model.prob_call_exact());
-        println!("{}", model.prob_call_mismatch());
-        println!("{}", model.prob_miscall_exact("COL7A1"));
-        println!("{}", model.prob_miscall_mismatch("COL7A1"));
-        println!("{}", model.prob_missed());
-        assert!(false);
-=======
         let prob_call = model.prob_call(feat);
         let prob_miscall = model.prob_miscall(feat);
         assert_relative_eq!(prob_call.exact.exp(), 0.4361, epsilon=0.0001);
@@ -478,7 +470,6 @@
         let feat = model.params().codebook.get("COL5A1");
         let p = model.xi(feat, None)[(2, 1)].exp();
         assert_relative_eq!(p, comb(2, 1) * 0.00020678954309879646);
->>>>>>> 52391519
     }
 
     #[test]
