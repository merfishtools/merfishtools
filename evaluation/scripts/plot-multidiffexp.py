--- conflicted
+++ resolved
@@ -45,30 +45,13 @@
     cdf_ax = inset_axes(ax, width="30%", height=0.5, loc=1)
     cdf = cdfs.loc[gene]
     est = significant.loc[gene]
-<<<<<<< HEAD
-
-    ev = est["cv_ev"]
-    ci_lower, ci_upper = est[["cv_ci_lower", "cv_ci_upper"]]
-
-    plt.fill([ci_lower, ci_upper, ci_upper, ci_lower], [0, 0, ylim[1], ylim[1]], "red", lw=0, label="95% credible interval", alpha=0.5)
-    plt.vlines([ev], *ylim, colors="red", linestyles="-", label="expected value")
-
-    plt.fill_between(pmf["cv"], cdf, 1.2,  zorder=5, facecolor="white", edgecolor="white", step="pre")
-    plt.ylim(ylim)  
-    #plt.xlim((0, plt.xlim()[1]))
-=======
     
     merfishtools.plot_cdf(cdf, expected_value=est["cv_ev"], credible_interval=est[["cv_ci_lower", "cv_ci_upper"]], legend=False)
     
->>>>>>> 9666dca4
     plt.setp(cdf_ax.get_xticklabels(), rotation=45, ha="right")
     cdf_ax.tick_params(pad=1)
     plt.locator_params(nbins=4)
     sns.despine()
-<<<<<<< HEAD
-
-=======
->>>>>>> 9666dca4
 
 plt.tight_layout()
 plt.savefig(snakemake.output[0], bbox_inches="tight")
